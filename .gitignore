__pycache__
.env
.serena
.claude/settings.local.json
PRPs/local
PRPs/completed/
/logs/
# <<<<<<< agent-client-protocol-poc
.zed
tmp/
temp/
<<<<<<< HEAD
# =======
/volumes/
# >>>>>>> lava-retail
=======
UAT/
>>>>>>> b2ec7df6
<|MERGE_RESOLUTION|>--- conflicted
+++ resolved
@@ -9,10 +9,10 @@
 .zed
 tmp/
 temp/
-<<<<<<< HEAD
+# <<<<<<< lava-retail
 # =======
 /volumes/
 # >>>>>>> lava-retail
-=======
+# =======
 UAT/
->>>>>>> b2ec7df6
+# >>>>>>> main