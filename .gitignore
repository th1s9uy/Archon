--- conflicted
+++ resolved
@@ -5,10 +5,10 @@
 PRPs/local
 PRPs/completed/
 /logs/
-<<<<<<< HEAD
+# <<<<<<< agent-client-protocol-poc
 .zed
 tmp/
 temp/
-=======
+# =======
 /volumes/
->>>>>>> 4bfe3cb3
+# >>>>>>> lava-retail