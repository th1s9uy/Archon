{
  "compilerOptions": {
    "target": "ES2020",
    "useDefineForClassFields": true,
    "lib": ["ES2020", "DOM", "DOM.Iterable"],
    "module": "ESNext",
    "skipLibCheck": true,
    "forceConsistentCasingInFileNames": true,

    /* Bundler mode */
    "moduleResolution": "bundler",
    "allowImportingTsExtensions": true,
    "resolveJsonModule": true,
    "isolatedModules": true,
    "noEmit": true,
    "jsx": "react-jsx",

    /* Linting */
    "strict": true,
    "noUnusedLocals": true,
    "noUnusedParameters": true,
    "noFallthroughCasesInSwitch": true,
<<<<<<< HEAD

    /* Path mapping */
    "paths": { "@/*": ["./src/*"] }
=======
"paths": { "@/*": ["./src/*"] },
"outDir": "./dist"
>>>>>>> 4bfe3cb3
  },
  "include": ["src", "tests"],
  "references": [{ "path": "./tsconfig.node.json" }]
}<|MERGE_RESOLUTION|>--- conflicted
+++ resolved
@@ -20,14 +20,11 @@
     "noUnusedLocals": true,
     "noUnusedParameters": true,
     "noFallthroughCasesInSwitch": true,
-<<<<<<< HEAD
 
-    /* Path mapping */
-    "paths": { "@/*": ["./src/*"] }
-=======
-"paths": { "@/*": ["./src/*"] },
-"outDir": "./dist"
->>>>>>> 4bfe3cb3
+    /* ======= */
+    "paths": { "@/*": ["./src/*"] },
+    "outDir": "./dist"
+/* >>>>>>> lava-retail */
   },
   "include": ["src", "tests"],
   "references": [{ "path": "./tsconfig.node.json" }]
